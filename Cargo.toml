[workspace]
members = [
    "client/core",
    "client/single-key-dal",
    "client/serializable-noise-kv",
<<<<<<< HEAD
=======
    "client/merged-serializable-noise-kv",
    "apps/cmdline-skeleton",
>>>>>>> 1aafe026
    "apps/cmdline-lightswitch",
    "apps/cmdline-period-tracking",
    "apps/cmdline-chess",
    "apps/cmdline-social-media",
    "apps/cmdline-password-manager",
    "apps/cmdline-calendar",
    "apps/cmdline-auctioning",
]
resolver = "2"<|MERGE_RESOLUTION|>--- conflicted
+++ resolved
@@ -3,11 +3,7 @@
     "client/core",
     "client/single-key-dal",
     "client/serializable-noise-kv",
-<<<<<<< HEAD
-=======
     "client/merged-serializable-noise-kv",
-    "apps/cmdline-skeleton",
->>>>>>> 1aafe026
     "apps/cmdline-lightswitch",
     "apps/cmdline-period-tracking",
     "apps/cmdline-chess",
