--- conflicted
+++ resolved
@@ -7,10 +7,7 @@
     "apps/cmdline-lightswitch",
     "apps/cmdline-period-tracking",
     "apps/cmdline-chess",
-<<<<<<< HEAD
     "apps/cmdline-social-media",
-=======
     "apps/cmdline-password-manager",
     "apps/cmdline-calendar",
->>>>>>> 07946c14
 ]