use chrono::naive::{NaiveDate, NaiveDateTime, NaiveTime};
use reedline_repl_rs::clap::{Arg, ArgAction, ArgMatches, Command};
use reedline_repl_rs::Repl;
use reedline_repl_rs::Result as ReplResult;
<<<<<<< HEAD
use single_key_dal::client::NoiseKVClient;
use single_key_dal::data::NoiseData;
=======
use merged_serializable_noise_kv::client::NoiseKVClient;
use merged_serializable_noise_kv::data::NoiseData;
>>>>>>> 1aafe026
use serde::{Deserialize, Serialize};
use std::collections::HashMap;
use std::sync::Arc;
use uuid::Uuid;

/*
 * Calendar
 * - [x] allows patients to book appointments with providers given the
 *   provider's availability
 * - how appointments are made
 *   - [x] patient requests single time with provider, which the provider
 *     must then confirm + update their own availability
 *   - [ ] patient requests a prioritized list of appointment times which
 *     the provider can automatically confirm/deny based on the
 *     highest-pri slot that is available
 *   - [~] provider puts the appointment confirmation and availability
 *     update in a transaction (serializability)
 * - [x] providers share their availability with all patients
 * - [x] appointments are private to provider and the patient whom the
 *   appointment is with, but update the provider's overall
 *   availability, visible to their other patients
 * - [ ] providers can also block off times on their end without needing
 *   an appointment to be scheduled, e.g. for lunch breaks
<<<<<<< HEAD
 * - [x] the same device can act as both a client and provider
 * - [x] clients can have multiple providers
 * - [x] providers can have their own providers
=======
 * - [x] the same device can act as both a patient and provider
 * - [ ] patients can have multiple providers
>>>>>>> 1aafe026
 */

// FIXME impl more helper methods, a lot of repetitive code

// TODO use the struct name as the type/prefix instead
// https://users.rust-lang.org/t/how-can-i-convert-a-struct-name-to-a-string/66724/8
// or
// #[serde(skip_serializing_if = "path")] on all fields (still cumbersome),
// calling simple function w bool if only want struct name
// TODO remove roles and just have patient/provider objects
const ROLES_PREFIX: &str = "roles";
const APPT_PREFIX: &str = "appointment";
const AVAIL_PREFIX: &str = "availability";

// appointments can only be made in 60-minute intervals
const DEFAULT_DUR: u32 = 60;

// minutes
//enum Durations {
//    Thirty,
//    Sixty,
//}

/*
#[derive(Debug, Clone, Serialize, Deserialize)]
struct Durations {
    durations: Vec<u32>,
}

impl Durations {
    fn new(durations_opt: Option<Vec<u32>>) -> Self {
        match durations_opt {
            Some(durations) => Durations {
                durations: durations,
            },
            None => Durations {
                durations: vec![DEFAULT_DUR],
            }
        }
    }
}

#[derive(Debug, Clone, Serialize, Deserialize)]
struct Blocked {}

impl Blocked {
    fn new() -> Self {
        Blocked {}
    }
}
*/

/*
 * The following structs track information that is private to the
 * current-acting set of linked devices (e.g. user), whether that user
 * is a patient, provider, or both.
 */

// TODO impl Display
#[derive(Debug, Clone, Serialize, Deserialize)]
struct Provider {
    appointment_ids: Vec<String>,
    //patients: Vec<String>,
}

impl Provider {
    fn new(durations: Option<Vec<u32>>) -> Self {
        Provider {
            appointment_ids: Vec::<String>::new(),
            //patients: Vec::<String>::new(),
        }
    }
}

// TODO impl Display
#[derive(Debug, Clone, Serialize, Deserialize)]
struct Patient {
    appointment_ids: Vec<String>,
    //providers: Vec<String>,
}

impl Patient {
    fn new() -> Self {
        Patient {
            appointment_ids: Vec::<String>::new(),
            //providers: Vec::<String>::new(),
        }
    }
}

// TODO impl Display
#[derive(Debug, Clone, Serialize, Deserialize)]
struct Roles {
    provider: Option<Provider>,
    patient: Option<Patient>,
}

impl Roles {
    fn new() -> Self {
        Roles {
            provider: None,
            patient: None,
        }
    }
}

/*
 * The AppointmentInfo struct describes each appointment made and is
 * shared between patient and provider
 */

// TODO impl Display
#[derive(Debug, Clone, Serialize, Deserialize)]
struct AppointmentInfo {
    date: NaiveDate,
    time: NaiveTime,
    duration_min: u32,
    patient_notes: Option<String>,
    pending: bool,
    // TODO add perm field or resolved writer idkeys if patients make apptmts,
    // although data_store doesn't have access to metadata_store, so this would
    // constitute a larger change in NoiseKV (the two are separate for locking
    // purposes now)
}

impl AppointmentInfo {
    fn new(
        date: NaiveDate,
        time: NaiveTime,
        patient_notes: Option<String>,
    ) -> AppointmentInfo {
        AppointmentInfo {
            date,
            time,
            duration_min: DEFAULT_DUR,
            patient_notes,
            pending: true,
        }
    }
}

/*
 * The Availability struct info is shared by providers with their
 * patients. It obfuscates all appointment details or blocked slots and
 * simply shows them all as "busy".
 */

// TODO impl Display
#[derive(Debug, Clone, Serialize, Deserialize)]
struct Availability {
    busy_slots: HashMap<NaiveDateTime, u32>,
}

impl Availability {
    fn new() -> Self {
        Availability {
            busy_slots: HashMap::new(),
        }
    }

    fn add_busy_slot(
        &mut self,
        datetime: NaiveDateTime,
        duration: u32,
    ) -> Option<u32> {
        self.busy_slots.insert(datetime, duration)
    }
}

/*
 * Application logic below.
 */

#[derive(Clone)]
struct CalendarApp {
    client: NoiseKVClient,
}

impl CalendarApp {
    pub async fn new() -> CalendarApp {
        let client = NoiseKVClient::new(
            None,
            None,
            false,
            Some("calendar.txt"),
            None,
            None,
            // TODO fix for multi-key
            true,
            false,
            true,
        )
        .await;
        Self { client }
    }

    fn exists_device(&self) -> bool {
        match self.client.device.read().as_ref() {
            Some(_) => true,
            None => false,
        }
    }

    fn new_prefixed_id(prefix: &String) -> String {
        let mut id: String = prefix.to_owned();
        id.push_str("/");
        id.push_str(&Uuid::new_v4().to_string());
        id
    }

    pub fn check_device(
        _args: ArgMatches,
        context: &mut Arc<Self>,
    ) -> ReplResult<Option<String>> {
        match context.client.device.read().as_ref() {
            Some(_) => Ok(Some(String::from("Device exists"))),
            None => Ok(Some(String::from(
                "Device does not exist: please create one to continue.",
            ))),
        }
    }

    pub async fn init_new_device(
        context: &mut Arc<Self>,
    ) -> ReplResult<Option<String>> {
        context.client.create_standalone_device().await;

        let roles_id = ROLES_PREFIX.to_owned();
        let roles_data = Roles::new();
        let json_string = serde_json::to_string(&roles_data).unwrap();

        match context
            .client
            .set_data(
                roles_id.clone(),
                ROLES_PREFIX.to_string(),
                json_string,
                None,
                None,
            )
            .await
        {
            Ok(_) => Ok(Some(String::from("Standalone device created."))),
            Err(err) => Ok(Some(String::from(format!(
                "Could not create device: {}",
                err.to_string()
            )))),
        }
    }

    pub async fn init_linked_device(
        args: ArgMatches,
        context: &mut Arc<Self>,
    ) -> ReplResult<Option<String>> {
        match context
            .client
            .create_linked_device(
                args.get_one::<String>("idkey").unwrap().to_string(),
            )
            .await
        {
            Ok(_) => Ok(Some(String::from("Linked device created!"))),
            Err(err) => Ok(Some(String::from(format!(
                "Could not create linked device: {}",
                err.to_string()
            )))),
        }
    }

    pub fn get_name(
        _args: ArgMatches,
        context: &mut Arc<Self>,
    ) -> ReplResult<Option<String>> {
        if !context.exists_device() {
            return Ok(Some(String::from(
                "Device does not exist, cannot run command.",
            )));
        }

        Ok(Some(String::from(format!(
            "Name: {}",
            context.client.linked_name()
        ))))
    }

    pub fn get_idkey(
        _args: ArgMatches,
        context: &mut Arc<Self>,
    ) -> ReplResult<Option<String>> {
        if !context.exists_device() {
            return Ok(Some(String::from(
                "Device does not exist, cannot run command.",
            )));
        }

        Ok(Some(String::from(format!(
            "Idkey: {}",
            context.client.idkey()
        ))))
    }

    pub async fn get_linked_devices(
        context: &mut Arc<Self>,
    ) -> ReplResult<Option<String>> {
        if !context.exists_device() {
            return Ok(Some(String::from(
                "Device does not exist, cannot run command.",
            )));
        }

        let linked_devices = context.client.get_linked_devices().await.unwrap();
        Ok(Some(itertools::join(linked_devices, "\n")))
    }

    // Called by provider only; upon contact addition, provider shares
    // availability object with patient
    pub async fn add_patient(
        args: ArgMatches,
        context: &mut Arc<Self>,
    ) -> ReplResult<Option<String>> {
        if !context.exists_device() {
            return Ok(Some(String::from(
                "Device does not exist, cannot run command.",
            )));
        }

        // TODO check that provider role exists (see below commented-out code)

        let idkey = args.get_one::<String>("idkey").unwrap().to_string();
        match context.client.add_contact(idkey.clone()).await {
            Ok(_) => Ok(Some(String::from(format!(
                "Patient with idkey <{}> added",
                idkey
            )))),
            Err(err) => Ok(Some(String::from(format!(
                "Could not add patient: {}",
                err.to_string()
            )))),
        }
    }

    // Called by provider
    pub async fn share_availability(
        args: ArgMatches,
        context: &mut Arc<Self>,
    ) -> ReplResult<Option<String>> {
        if !context.exists_device() {
            return Ok(Some(String::from(
                "Device does not exist, cannot run command.",
            )));
        }

        let patient = args.get_one::<String>("patient_name").unwrap().to_string();
        let device_guard = context.client.device.read();
        let data_store_guard = device_guard.as_ref().unwrap().data_store.read();
        let vec = vec![&patient];

        let mut avail_id: String = AVAIL_PREFIX.to_owned();
        avail_id.push_str("/");
        // <avail_id> = avail/<provider_id>
        avail_id.push_str(&context.client.linked_name());

        match context.client.add_do_readers(avail_id, vec).await {
            Ok(_) => Ok(Some(String::from(format!(
                "Availability shared with patient {}",
                patient
            )))),
            Err(err) => Ok(Some(String::from(format!(
                "Could not share availability: {}",
                err.to_string()
            )))),
        }
    }

    /*
    // Called by provider
    pub async fn add_patient(
        args: ArgMatches,
        context: &mut Arc<Self>,
    ) -> ReplResult<Option<String>> {
        if !context.exists_device() {
            return Ok(Some(String::from(
                "Device does not exist, cannot run command.",
            )));
        }

        // check that provider role exists
        let roles_id = ROLES_PREFIX.to_owned();
        let device_guard = context.client.device.read();
        let data_store_guard = device_guard.as_ref().unwrap().data_store.read();
        let roles_opt = data_store_guard.get_data(&roles_id);

        match roles_opt {
            Some(roles_obj) => {
                let mut roles: Roles =
                    serde_json::from_str(roles_obj.data_val()).unwrap();

                match roles.provider {
                    Some(provider) => {
                        // add patient
                        let patient_idkey =
                            args.get_one::<String>("patient_idkey").unwrap().to_string();

                        match context.client.add_contact(patient_idkey.clone()).await {
                            Ok(_) => Ok(Some(String::from(format!(
                                "Patient with idkey <{}> added",
                                idkey
                            )))),
                            Err(err) => Ok(Some(String::from(format!(
                                "Could not add patient: {}",
                                err.to_string()
                            )))),
                        }
                    }
                    None => Ok(Some(String::from(
                        "Provider role does not exist; cannot add patient.",
                    ))),
                }
            }
            None => {
                Ok(Some(String::from("Roles do not exist; cannot add patient")))
            }
        }
    }
    */

    pub fn get_data(
        args: ArgMatches,
        context: &mut Arc<Self>,
    ) -> ReplResult<Option<String>> {
        if !context.exists_device() {
            return Ok(Some(String::from(
                "Device does not exist, cannot run command.",
            )));
        }

        let device_guard = context.client.device.read();
        let data_store_guard = device_guard.as_ref().unwrap().data_store.read();
        if let Some(id) = args.get_one::<String>("id") {
            match data_store_guard.get_data(id) {
                Some(data) => Ok(Some(String::from(format!("{}", data)))),
                None => Ok(Some(String::from(format!(
                    "Data with id {} does not exist",
                    id
                )))),
            }
        } else {
            let data = data_store_guard.get_all_data().values();
            Ok(Some(itertools::join(data, "\n")))
        }
    }

    pub fn get_perms(
        _args: ArgMatches,
        context: &mut Arc<Self>,
    ) -> ReplResult<Option<String>> {
        if !context.exists_device() {
            return Ok(Some(String::from(
                "Device does not exist, cannot run command.",
            )));
        }

        let device_guard = context.client.device.read();
        let meta_store_guard = device_guard.as_ref().unwrap().meta_store.read();
        let perms = meta_store_guard.get_all_perms().values();

        Ok(Some(itertools::join(perms, "\n")))
    }

    pub fn get_perm(
        args: ArgMatches,
        context: &mut Arc<Self>,
    ) -> ReplResult<Option<String>> {
        if !context.exists_device() {
            return Ok(Some(String::from(
                "Device does not exist, cannot run command.",
            )));
        }

        let id = args.get_one::<String>("id").unwrap();
        let device_guard = context.client.device.read();
        let meta_store_guard = device_guard.as_ref().unwrap().meta_store.read();
        let perm_opt = meta_store_guard.get_perm(&id);

        match perm_opt {
            Some(perm) => Ok(Some(String::from(format!("{}", perm)))),
            None => Ok(Some(String::from(format!(
                "Perm with id {} does not exist",
                id
            )))),
        }
    }

    pub fn get_groups(
        _args: ArgMatches,
        context: &mut Arc<Self>,
    ) -> ReplResult<Option<String>> {
        if !context.exists_device() {
            return Ok(Some(String::from(
                "Device does not exist, cannot run command.",
            )));
        }

        let device_guard = context.client.device.read();
        let meta_store_guard = device_guard.as_ref().unwrap().meta_store.read();
        let groups = meta_store_guard.get_all_groups().values();

        Ok(Some(itertools::join(groups, "\n")))
    }

    pub fn get_group(
        args: ArgMatches,
        context: &mut Arc<Self>,
    ) -> ReplResult<Option<String>> {
        if !context.exists_device() {
            return Ok(Some(String::from(
                "Device does not exist, cannot run command.",
            )));
        }

        let id = args.get_one::<String>("id").unwrap();
        let device_guard = context.client.device.read();
        let meta_store_guard = device_guard.as_ref().unwrap().meta_store.read();
        let group_opt = meta_store_guard.get_group(&id);

        match group_opt {
            Some(group) => Ok(Some(String::from(format!("{}", group)))),
            None => Ok(Some(String::from(format!(
                "Group with id {} does not exist",
                id
            )))),
        }
    }

    pub fn get_roles(
        _args: ArgMatches,
        context: &mut Arc<Self>,
    ) -> ReplResult<Option<String>> {
        if !context.exists_device() {
            return Ok(Some(String::from(
                "Device does not exist, cannot run command.",
            )));
        }

        // get roles
        let roles_id = ROLES_PREFIX.to_owned();
        let device_guard = context.client.device.read();
        let data_store_guard = device_guard.as_ref().unwrap().data_store.read();
        let roles_opt = data_store_guard.get_data(&roles_id);

        match roles_opt {
            Some(roles_obj) => {
                let roles: Roles =
                    serde_json::from_str(roles_obj.data_val()).unwrap();
                Ok(Some(String::from(format!("{:?}", roles))))
            }
            None => Ok(Some(String::from("No roles found."))),
        }
    }

    pub async fn init_role(
        args: ArgMatches,
        context: &mut Arc<Self>,
    ) -> ReplResult<Option<String>> {
        let mut init_provider = false;
        let mut init_patient = false;
        if args.get_flag("provider") {
            init_provider = true;
        }
        if args.get_flag("patient") {
            init_patient = true;
        }

        if !init_patient && !init_provider {
            return Ok(Some(String::from("No roles to init.")));
        }

        // get roles
        let roles_id = ROLES_PREFIX.to_owned();
        let device_guard = context.client.device.read();
        let data_store_guard = device_guard.as_ref().unwrap().data_store.read();
        let roles_opt = data_store_guard.get_data(&roles_id);

        match roles_opt {
            Some(roles_obj) => {
                let mut roles: Roles =
                    serde_json::from_str(roles_obj.data_val()).unwrap();

                if init_provider {
                    //match args.get_many::<String>("durations") {
                    //    Some(arg_durations) => {
                    //        let durations = arg_durations
                    //            .map(|s| s.parse::<u32>().unwrap())
                    //            .collect::<Vec<u32>>();
                    //        roles.provider =
                    //            Some(Provider::new(Some(durations)));
                    //    }
                    //    None => roles.provider = Some(Provider::new(None)),
                    //}

                    roles.provider = Some(Provider::new(None));

                    // init Availability object
                    let avail = Availability::new();
                    let mut avail_id: String = AVAIL_PREFIX.to_owned();
                    avail_id.push_str("/");
                    // <avail_id> = avail/<provider_id>
                    avail_id.push_str(&context.client.linked_name());
                    let json_avail = serde_json::to_string(&avail).unwrap();

                    let res = context
                        .client
                        .set_data(
                            avail_id,
                            AVAIL_PREFIX.to_string(),
                            json_avail,
                            None,
                            None,
                        )
                        .await;
                    if res.is_err() {
                        return Ok(Some(String::from(format!(
                            "Error creating availability: {}",
                            res.err().unwrap().to_string()
                        ))));
                    }
                }

                if init_patient {
                    roles.patient = Some(Patient::new());
                }

                let json_string = serde_json::to_string(&roles).unwrap();

                match context
                    .client
                    .set_data(
                        roles_id.clone(),
                        ROLES_PREFIX.to_string(),
                        json_string,
                        None,
                        None,
                    )
                    .await
                {
                    Ok(_) => Ok(Some(String::from("Created role(s)."))),
                    Err(err) => Ok(Some(String::from(format!(
                        "Error creating role(s): {}",
                        err.to_string()
                    )))),
                }
            }
            None => Ok(Some(String::from("Roles do not exist."))),
        }
    }

    // Called by either patient or provider
    pub fn get_appointment(
        args: ArgMatches,
        context: &mut Arc<Self>,
    ) -> ReplResult<Option<String>> {
        if !context.exists_device() {
            return Ok(Some(String::from(
                "Device does not exist, cannot run command.",
            )));
        }

        let id = args.get_one::<String>("id").unwrap().to_string();
        let device_guard = context.client.device.read();
        let data_store_guard = device_guard.as_ref().unwrap().data_store.read();
        let val_opt = data_store_guard.get_data(&id);

        match val_opt {
            Some(val_obj) => {
                let val: AppointmentInfo =
                    serde_json::from_str(val_obj.data_val()).unwrap();
                Ok(Some(String::from(format!("{:?}", val))))
            }
            None => Ok(Some(String::from(format!(
                "Appointment with id {} does not exist.",
                id,
            )))),
        }
    }

    /*
    // TODO
    // Called by patient (see all appointments with one provider)
    pub fn get_provider_appointments(
        args: ArgMatches,
        context: &mut Arc<Self>,
    ) -> ReplResult<Option<String>> {
        Ok(Some(String::from("TBD")))
    }

    // TODO
    // Called by provider (see all appointments with one patient)
    pub fn get_patient_appointments(
        args: ArgMatches,
        context: &mut Arc<Self>,
    ) -> ReplResult<Option<String>> {
        Ok(Some(String::from("TBD")))
    }
    */

    // TODO
<<<<<<< HEAD
    // Called by client
    //pub fn view_provider_availability(
    //    args: ArgMatches,
    //    context: &mut Arc<Self>,
    //) -> ReplResult<Option<String>> {
    //    if !context.exists_device() {
    //        return Ok(Some(String::from(
    //            "Device does not exist, cannot run command.",
    //        )));
    //    }
=======
    // Called by patient
    pub fn view_provider_availability(
        args: ArgMatches,
        context: &mut Arc<Self>,
    ) -> ReplResult<Option<String>> {
        if !context.exists_device() {
            return Ok(Some(String::from(
                "Device does not exist, cannot run command.",
            )));
        }
>>>>>>> 1aafe026

    //    let pid = args.get_one::<String>("provider_id").unwrap().to_string();

    //    Ok(Some(String::from("TBD")))
    //}

    // Called by patient
    pub async fn request_appointment(
        args: ArgMatches,
        context: &mut Arc<Self>,
    ) -> ReplResult<Option<String>> {
        if !context.exists_device() {
            return Ok(Some(String::from(
                "Device does not exist, cannot run command.",
            )));
        }

        // TODO check provider_id exists
        let provider_id = args.get_one::<String>("provider_id").unwrap();

        let notes = args.get_one::<String>("notes");

        // parse date
        let date_str = args.get_one::<String>("date").unwrap();
        match NaiveDate::parse_from_str(date_str, "%Y-%m-%d") {
            Ok(date) => {
                // parse time
                let time_str = args.get_one::<String>("time").unwrap();
                match NaiveTime::parse_from_str(time_str, "%H:%M:%S") {
                    Ok(time) => {
                        let appt =
                            AppointmentInfo::new(date, time, notes.cloned());
                        let id =
                            Self::new_prefixed_id(&APPT_PREFIX.to_string());
                        let json_string = serde_json::to_string(&appt).unwrap();

                        // store appointment request
                        match context
                            .client
                            .set_data(
                                id.clone(),
                                APPT_PREFIX.to_owned(),
                                json_string,
                                None,
                                None,
                            )
                            .await
                        {
                            Ok(_) => {
                                // share appointment request with provider
                                let vec = vec![provider_id];

                                // temporary hack b/c cannot set and share data
                                // at the same time, and sharing expects that
                                // the
                                // data already exists, so must wait for
                                // set_data
                                // message to return from the server
                                std::thread::sleep(
                                    std::time::Duration::from_secs(1),
                                );

                                match context
                                    .client
                                    .add_writers(id.clone(), vec.clone())
                                    .await {
                                    Ok(_) => Ok(Some(String::from(format!(
                                        "Successfully requested appointment with id {}",
                                        id.clone()
                                    )))),
                                    Err(err) => Ok(Some(String::from(format!(
                                        "Could not share appointment: {}",
                                        err.to_string()
                                    )))),
                                }
                            }
                            Err(err) => Ok(Some(String::from(format!(
                                "Could not store appointment: {}",
                                err.to_string()
                            )))),
                        }
                    }
                    Err(err) => Ok(Some(String::from(format!(
                        "Error parsing time: {}",
                        err
                    )))),
                }
            }
            Err(err) => {
                Ok(Some(String::from(format!("Error parsing date: {}", err))))
            }
        }
    }

    // Called by provider
    pub async fn confirm_appointment(
        args: ArgMatches,
        context: &mut Arc<Self>,
    ) -> ReplResult<Option<String>> {
        if !context.exists_device() {
            return Ok(Some(String::from(
                "Device does not exist, cannot run command.",
            )));
        }

        // update pending field on appointment
        let id = args.get_one::<String>("appt_id").unwrap().to_string();
        let device_guard = context.client.device.read();
        let data_store_guard = device_guard.as_ref().unwrap().data_store.read();
        let appt_opt = data_store_guard.get_data(&id);

        if appt_opt.is_none() {
            return Ok(Some(String::from(format!(
                "Appointment with id {} does not exist.",
                id,
            ))));
        }

        let mut appt: AppointmentInfo =
            serde_json::from_str(appt_opt.unwrap().data_val()).unwrap();

        // TODO check that appointment doesn't conflict with any
        // existing busy slots

<<<<<<< HEAD
                // TODO put following two operations into a transaction
                match context
                    .client
                    .set_data(
                        id.clone(),
                        APPT_PREFIX.to_owned(),
                        json_string,
                        None,
                        None,
                    )
                    .await
                {
                    Ok(_) => {
                        // update availability
                        let datetime = NaiveDateTime::new(appt.date, appt.time);
                        let mut avail_id: String = AVAIL_PREFIX.to_owned();
                        avail_id.push_str("/");
                        // <avail_id> = avail/<provider_id>
                        avail_id.push_str(&context.client.linked_name());
                        let avail_opt = data_store_guard.get_data(&avail_id);

                        match avail_opt {
                            Some(avail_str) => {
                                let mut avail: Availability =
                                    serde_json::from_str(avail_str.data_val())
                                        .unwrap();
                                avail.add_busy_slot(datetime, DEFAULT_DUR);
                                let json_avail =
                                    serde_json::to_string(&avail).unwrap();

                                match context
                                    .client
                                    .set_data(
                                        AVAIL_PREFIX.to_string(),
                                        AVAIL_PREFIX.to_string(),
                                        json_avail,
                                        None,
                                        None,
                                    )
                                    .await
                                {
                                    Ok(_) => Ok(Some(String::from(format!(
                                        "Confirmed appointment with id {}",
                                        id
                                    )))),
                                    Err(err) => {
                                        Ok(Some(String::from(format!(
                                            "Could not modify availability: {}",
                                            err
                                        ))))
                                    }
                                }
                            }
                            None => Ok(Some(String::from(
                                "Availability object does not exist - bug.",
                            ))),
                        }
                    }
                    Err(err) => Ok(Some(String::from(format!(
                        "Could not confirm appointment: {}",
                        err.to_string()
                    )))),
                }
            }
            None => Ok(Some(String::from(format!(
                "Appointment with id {} does not exist.",
                id,
            )))),
=======
        appt.pending = false;
        let json_string = serde_json::to_string(&appt).unwrap();

        let mut res = context.client.start_transaction();
        if res.is_err() {
            return Ok(Some(String::from("Cannot start transaction.")));
>>>>>>> 1aafe026
        }

        res = context
            .client
            .set_data(
                id.clone(),
                APPT_PREFIX.to_owned(),
                json_string,
                None,
            )
            .await;
        if res.is_err() {
            context.client.end_transaction().await;
            return Ok(Some(String::from(format!(
                "Could not confirm appointment: {}",
                res.err().unwrap().to_string()
            ))));
        }

        // update availability
        let datetime = NaiveDateTime::new(appt.date, appt.time);
        let avail_opt = data_store_guard
            .get_data(&AVAIL_PREFIX.to_string());

        if avail_opt.is_none() {
            context.client.end_transaction().await;
            return Ok(Some(String::from(
                "Availability object does not exist - bug.",
            )));
        }

        let mut avail: Availability =
            serde_json::from_str(avail_opt.unwrap().data_val())
                .unwrap();
        avail.add_busy_slot(datetime, DEFAULT_DUR);
        let json_avail =
            serde_json::to_string(&avail).unwrap();

        res = context
            .client
            .set_data(
                AVAIL_PREFIX.to_string(),
                AVAIL_PREFIX.to_string(),
                json_avail,
                None,
            )
            .await;
        if res.is_err() {
            context.client.end_transaction().await;
            return Ok(Some(String::from(format!(
                "Could not modify availability: {}",
                res.err().unwrap().to_string()
            ))));
        }

        context.client.end_transaction().await;
        Ok(Some(String::from(format!(
            "Confirmed appointment with id {}",
            id
        ))))
    }

<<<<<<< HEAD
    // Called by client
    //pub async fn edit_appointment(
    //    args: ArgMatches,
    //    context: &mut Arc<Self>,
    //) -> ReplResult<Option<String>> {
    //    if !context.exists_device() {
    //        return Ok(Some(String::from(
    //            "Device does not exist, cannot run command.",
    //        )));
    //    }

    //    // TODO modify appointment
    //    // TODO does edit delete the previous appointment or not?

    //    Ok(Some(String::from("TBD")))
    //}
=======
    // Called by patient
    pub async fn edit_appointment(
        args: ArgMatches,
        context: &mut Arc<Self>,
    ) -> ReplResult<Option<String>> {
        if !context.exists_device() {
            return Ok(Some(String::from(
                "Device does not exist, cannot run command.",
            )));
        }

        // TODO modify appointment
        // TODO does edit delete the previous appointment or not?

        Ok(Some(String::from("TBD")))
    }
>>>>>>> 1aafe026
}

#[tokio::main]
async fn main() -> ReplResult<()> {
    let app = Arc::new(CalendarApp::new().await);

    let mut repl = Repl::new(app.clone())
        .with_name("Calendar App")
        .with_version("v0.1.0")
        .with_description("Noise calendar app")
        .with_command_async(Command::new("init_new_device"), |_, context| {
            Box::pin(CalendarApp::init_new_device(context))
        })
        .with_command_async(
            Command::new("init_linked_device")
                .arg(Arg::new("idkey").required(true)),
            |args, context| {
                Box::pin(CalendarApp::init_linked_device(args, context))
            },
        )
        .with_command(Command::new("check_device"), CalendarApp::check_device)
        .with_command(Command::new("get_name"), CalendarApp::get_name)
        .with_command(Command::new("get_idkey"), CalendarApp::get_idkey)
        .with_command_async(
            Command::new("add_patient").arg(Arg::new("idkey").required(true)),
            |args, context| Box::pin(CalendarApp::add_patient(args, context)),
        )
        .with_command_async(
            Command::new("share_availability")
                .arg(Arg::new("patient_name").required(true)),
            |args, context| {
                Box::pin(CalendarApp::share_availability(args, context))
            },
        )
        //.with_command_async(
        //    Command::new("add_patient").arg(Arg::new("patient_idkey").
        // required(true).short('i')),    |args, context|
        // Box::pin(CalendarApp::add_patient(args, context)),
        //)
        //.with_command_async(
        //    Command::new("add_provider").arg(Arg::new("provider_idkey").
        // required(true).short('p')),    |args, context|
        // Box::pin(CalendarApp::add_provider(args, context)),
        //)
        .with_command_async(
            Command::new("get_linked_devices"),
            |_, context| {
                Box::pin(CalendarApp::get_linked_devices(context))
            },
        )
        .with_command(
            Command::new("get_data").arg(Arg::new("id").required(false)),
            CalendarApp::get_data,
        )
        .with_command(Command::new("get_perms"), CalendarApp::get_perms)
        .with_command(
            Command::new("get_perm").arg(Arg::new("id").required(true)),
            CalendarApp::get_perm,
        )
        .with_command(Command::new("get_groups"), CalendarApp::get_groups)
        .with_command(
            Command::new("get_group").arg(Arg::new("id").required(true)),
            CalendarApp::get_group,
        )
        .with_command(Command::new("get_roles"), CalendarApp::get_roles)
        //.with_command(Command::new("get_patients"), CalendarApp::get_patients)
        //.with_command(Command::new("get_providers"), CalendarApp::get_providers)
        .with_command_async(
            Command::new("init_role")
                .arg(
                    Arg::new("provider")
                        .required(false)
                        .action(ArgAction::SetTrue)
                        .long("provider")
                        .help("Init provider role"),
                )
                //.arg(
                //    Arg::new("durations")
                //        .required(false)
                //        .action(ArgAction::Append)
                //        .long("durations")
                //        .short('d')
                //        .help("Set valid appointment duration options
                // (provider only)"),
                //)
                //.arg(
                //    Arg::new("blocked")
                //        .required(false)
                //        .action(ArgAction::Append)
                //        .long("blocked")
                //        .short('b')
                //        .help("Set blocked-off times (provider only)"),
                //)
                .arg(
                    Arg::new("patient")
                        .required(false)
                        .action(ArgAction::SetTrue)
                        .long("patient")
                        .help("Init patient role"),
                ),
            |args, context| Box::pin(CalendarApp::init_role(args, context)),
        )
        .with_command(
            Command::new("get_appointment").arg(Arg::new("id").required(true)),
            CalendarApp::get_appointment,
        )
        //.with_command(
        //    Command::new("get_provider_appointments").arg(
        //        Arg::new("provider_id")
        //            .required(true)
        //            .long("provider_id")
        //            .short('p'),
        //    ),
        //    CalendarApp::get_provider_appointments,
        //)
        //.with_command(
        //    Command::new("get_patient_appointments").arg(
        //        Arg::new("patient_id")
        //            .required(true)
        //            .long("patient_id")
        //            .short('c'),
        //    ),
        //    CalendarApp::get_patient_appointments,
        //)
        //.with_command(
        //    Command::new("view_provider_availability").arg(
        //        Arg::new("provider_id")
        //            .required(true)
        //            .long("provider_id")
        //            .short('p'),
        //    ),
        //    CalendarApp::view_provider_availability,
        //)
        .with_command_async(
            Command::new("request_appointment")
                .arg(
                    Arg::new("provider_id")
                        .required(true)
                        .long("provider_id")
                        .short('p'),
                )
                .arg(
                    Arg::new("date")
                        .required(true)
                        .long("date")
                        .short('d')
                        .help("Format: YYYY-MM-DD"),
                )
                .arg(
                    Arg::new("time")
                        .required(true)
                        .long("time")
                        .short('t')
                        .help("Format: HH:MM:SS"),
                )
                .arg(
                    Arg::new("notes").required(false).long("notes").short('n'),
                ),
            |args, context| {
                Box::pin(CalendarApp::request_appointment(args, context))
            },
        )
        .with_command_async(
            Command::new("confirm_appointment").arg(
                Arg::new("appt_id")
                    .required(true)
                    .long("appt_id")
                    .short('i'),
            ),
            |args, context| {
                Box::pin(CalendarApp::confirm_appointment(args, context))
            },
        );
    //.with_command_async(
    //    Command::new("edit_appointment")
    //        .arg(Arg::new("id").required(true).long("id").short('i')),
    //    |args, context| {
    //        Box::pin(CalendarApp::edit_appointment(args, context))
    //    },
    //);

    repl.run_async().await
}<|MERGE_RESOLUTION|>--- conflicted
+++ resolved
@@ -2,13 +2,8 @@
 use reedline_repl_rs::clap::{Arg, ArgAction, ArgMatches, Command};
 use reedline_repl_rs::Repl;
 use reedline_repl_rs::Result as ReplResult;
-<<<<<<< HEAD
-use single_key_dal::client::NoiseKVClient;
-use single_key_dal::data::NoiseData;
-=======
 use merged_serializable_noise_kv::client::NoiseKVClient;
 use merged_serializable_noise_kv::data::NoiseData;
->>>>>>> 1aafe026
 use serde::{Deserialize, Serialize};
 use std::collections::HashMap;
 use std::sync::Arc;
@@ -32,14 +27,9 @@
  *   availability, visible to their other patients
  * - [ ] providers can also block off times on their end without needing
  *   an appointment to be scheduled, e.g. for lunch breaks
-<<<<<<< HEAD
- * - [x] the same device can act as both a client and provider
- * - [x] clients can have multiple providers
+ * - [x] the same device can act as both a patient and provider
+ * - [x] patients can have multiple providers
  * - [x] providers can have their own providers
-=======
- * - [x] the same device can act as both a patient and provider
- * - [ ] patients can have multiple providers
->>>>>>> 1aafe026
  */
 
 // FIXME impl more helper methods, a lot of repetitive code
@@ -746,18 +736,6 @@
     */
 
     // TODO
-<<<<<<< HEAD
-    // Called by client
-    //pub fn view_provider_availability(
-    //    args: ArgMatches,
-    //    context: &mut Arc<Self>,
-    //) -> ReplResult<Option<String>> {
-    //    if !context.exists_device() {
-    //        return Ok(Some(String::from(
-    //            "Device does not exist, cannot run command.",
-    //        )));
-    //    }
-=======
     // Called by patient
     pub fn view_provider_availability(
         args: ArgMatches,
@@ -768,12 +746,11 @@
                 "Device does not exist, cannot run command.",
             )));
         }
->>>>>>> 1aafe026
-
-    //    let pid = args.get_one::<String>("provider_id").unwrap().to_string();
-
-    //    Ok(Some(String::from("TBD")))
-    //}
+
+        let pid = args.get_one::<String>("provider_id").unwrap().to_string();
+
+        Ok(Some(String::from("TBD")))
+    }
 
     // Called by patient
     pub async fn request_appointment(
@@ -893,83 +870,12 @@
         // TODO check that appointment doesn't conflict with any
         // existing busy slots
 
-<<<<<<< HEAD
-                // TODO put following two operations into a transaction
-                match context
-                    .client
-                    .set_data(
-                        id.clone(),
-                        APPT_PREFIX.to_owned(),
-                        json_string,
-                        None,
-                        None,
-                    )
-                    .await
-                {
-                    Ok(_) => {
-                        // update availability
-                        let datetime = NaiveDateTime::new(appt.date, appt.time);
-                        let mut avail_id: String = AVAIL_PREFIX.to_owned();
-                        avail_id.push_str("/");
-                        // <avail_id> = avail/<provider_id>
-                        avail_id.push_str(&context.client.linked_name());
-                        let avail_opt = data_store_guard.get_data(&avail_id);
-
-                        match avail_opt {
-                            Some(avail_str) => {
-                                let mut avail: Availability =
-                                    serde_json::from_str(avail_str.data_val())
-                                        .unwrap();
-                                avail.add_busy_slot(datetime, DEFAULT_DUR);
-                                let json_avail =
-                                    serde_json::to_string(&avail).unwrap();
-
-                                match context
-                                    .client
-                                    .set_data(
-                                        AVAIL_PREFIX.to_string(),
-                                        AVAIL_PREFIX.to_string(),
-                                        json_avail,
-                                        None,
-                                        None,
-                                    )
-                                    .await
-                                {
-                                    Ok(_) => Ok(Some(String::from(format!(
-                                        "Confirmed appointment with id {}",
-                                        id
-                                    )))),
-                                    Err(err) => {
-                                        Ok(Some(String::from(format!(
-                                            "Could not modify availability: {}",
-                                            err
-                                        ))))
-                                    }
-                                }
-                            }
-                            None => Ok(Some(String::from(
-                                "Availability object does not exist - bug.",
-                            ))),
-                        }
-                    }
-                    Err(err) => Ok(Some(String::from(format!(
-                        "Could not confirm appointment: {}",
-                        err.to_string()
-                    )))),
-                }
-            }
-            None => Ok(Some(String::from(format!(
-                "Appointment with id {} does not exist.",
-                id,
-            )))),
-=======
         appt.pending = false;
         let json_string = serde_json::to_string(&appt).unwrap();
 
         let mut res = context.client.start_transaction();
         if res.is_err() {
             return Ok(Some(String::from("Cannot start transaction.")));
->>>>>>> 1aafe026
         }
 
         res = context
@@ -1032,24 +938,6 @@
         ))))
     }
 
-<<<<<<< HEAD
-    // Called by client
-    //pub async fn edit_appointment(
-    //    args: ArgMatches,
-    //    context: &mut Arc<Self>,
-    //) -> ReplResult<Option<String>> {
-    //    if !context.exists_device() {
-    //        return Ok(Some(String::from(
-    //            "Device does not exist, cannot run command.",
-    //        )));
-    //    }
-
-    //    // TODO modify appointment
-    //    // TODO does edit delete the previous appointment or not?
-
-    //    Ok(Some(String::from("TBD")))
-    //}
-=======
     // Called by patient
     pub async fn edit_appointment(
         args: ArgMatches,
@@ -1066,7 +954,6 @@
 
         Ok(Some(String::from("TBD")))
     }
->>>>>>> 1aafe026
 }
 
 #[tokio::main]
